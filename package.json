--- conflicted
+++ resolved
@@ -3,14 +3,9 @@
   "version": "2.1.0",
   "description": "A link that serializes requests by key, making sure that they execute in the exact order submitted",
   "dependencies": {
-<<<<<<< HEAD
-    "apollo-link": "1.x",
+    "apollo-link": "^1.2.4",
     "deep-update": "^1.3.4",
-    "ts-jest": "^22.4.1"
-=======
-    "apollo-link": "^1.2.4",
     "zen-observable-ts": "^0.8.11"
->>>>>>> 1dd793e2
   },
   "devDependencies": {
     "@types/graphql": "^0.11.7",
